--- conflicted
+++ resolved
@@ -26,16 +26,12 @@
 )
 
 const (
-<<<<<<< HEAD
 	// SaltSize is based on blake2b256
 	SaltSize = 32
-
 	// maxGenHashValue defines the max retries to generate hash value by reject sampling
 	maxGenNHashValue = 100
-=======
 	// minPermittedThreshold
 	minPermittedThreshold = 2
->>>>>>> e3a58742
 )
 
 var (
